from __future__ import print_function

import unittest
import torch

from captum.attr._core.saliency import Saliency
from captum.attr._core.noise_tunnel import NoiseTunnel
from captum.attr._utils.gradient import compute_gradients

from .helpers.basic_models import BasicModel, BasicModel5_MultiArgs
from .helpers.classification_models import SoftmaxModel
from .helpers.utils import assertArraysAlmostEqual


def _get_basic_config():
    input = torch.tensor([1.0, 2.0, 3.0, 0.0, -1.0, 7.0], requires_grad=True)
    # manually percomputed gradients
    grads = torch.tensor([-0.0, -0.0, -0.0, 1.0, 1.0, -0.0])
    return BasicModel(), input, grads, None


def _get_multiargs_basic_config():
    model = BasicModel5_MultiArgs()
    additional_forward_args = ([2, 3], 1)
    inputs = (
        torch.tensor([[1.5, 2.0, 34.3], [3.4, 1.2, 2.0]], requires_grad=True),
        torch.tensor([[3.0, 3.5, 23.2], [2.3, 1.2, 0.3]], requires_grad=True),
    )
    grads = compute_gradients(
        model, inputs, additional_forward_args=additional_forward_args
    )
    return model, inputs, grads, additional_forward_args


class Test(unittest.TestCase):
    def test_saliency_test_basic_vanilla(self):
        self._saliency_base_assert(*_get_basic_config())

    def test_saliency_test_basic_smoothgrad(self):
        self._saliency_base_assert(*_get_basic_config(), nt_type="smoothgrad")

    def test_saliency_test_basic_vargrad(self):
        self._saliency_base_assert(*_get_basic_config(), nt_type="vargrad")

    def test_saliency_test_basic_multi_variable_vanilla(self):
        self._saliency_base_assert(*_get_multiargs_basic_config())

    def test_saliency_test_basic_multi_variable_smoothgrad(self):
        self._saliency_base_assert(*_get_multiargs_basic_config(), nt_type="smoothgrad")

    def test_saliency_test_basic_multi_vargrad(self):
        self._saliency_base_assert(*_get_multiargs_basic_config(), nt_type="vargrad")

    def test_saliency_classification_vanilla(self):
        self._saliency_classification_assert()

    def test_saliency_classification_smoothgrad(self):
        self._saliency_classification_assert(nt_type="smoothgrad")

    def test_saliency_classification_vargrad(self):
<<<<<<< HEAD
        self._saliency_classification_helper(nt_type="vargrad")

    def _saliency_base_helper(self, nt_type="vanilla"):
        input = torch.tensor([1.0, 2.0, 3.0, 0.0, -1.0, 7.0])
        # manually percomputed gradients
        grads = torch.tensor([-0.0, -0.0, -0.0, 1.0, 1.0, -0.0])
        model = BasicModel()
        saliency = Saliency(model.forward)
=======
        self._saliency_classification_assert(nt_type="vargrad")

    def _saliency_base_assert(
        self, model, inputs, expected, additional_forward_args=None, nt_type="vanilla"
    ):
        saliency = Saliency(model)
>>>>>>> 0f322790
        if nt_type == "vanilla":
            attributions = saliency.attribute(
                inputs, additional_forward_args=additional_forward_args
            )
        else:
            nt = NoiseTunnel(saliency)
            attributions = nt.attribute(
                inputs,
                nt_type=nt_type,
                n_samples=10,
                stdevs=0.0000002,
                additional_forward_args=additional_forward_args,
            )
        if isinstance(attributions, tuple):
            for input, attribution, expected_attr in zip(
                inputs, attributions, expected
            ):
                if nt_type == "vanilla":
                    self._assert_attribution(attribution, expected_attr)
                self.assertEqual(input.shape, attribution.shape)
        else:
            if nt_type == "vanilla":
                self._assert_attribution(attributions, expected)
            self.assertEqual(inputs.shape, attributions.shape)

    def _assert_attribution(self, attribution, expected):
        expected = torch.abs(expected)
        assertArraysAlmostEqual(
            expected.detach().numpy().flatten().tolist(),
            attribution.detach().numpy().flatten().tolist(),
            delta=0.5,
        )

    def _saliency_classification_assert(self, nt_type="vanilla"):
        num_in = 5
        input = torch.tensor([[0.0, 1.0, 2.0, 3.0, 4.0]], requires_grad=True)
        target = torch.tensor(5)
        # 10-class classification model
        model = SoftmaxModel(num_in, 20, 10)
        saliency = Saliency(model)

        if nt_type == "vanilla":
            attributions = saliency.attribute(input, target)

            output = model(input)[:, target]
            output.backward()
            expected = torch.abs(input.grad)
            self.assertEqual(
                expected.detach().numpy().tolist(),
                attributions.detach().numpy().tolist(),
            )
        else:
            nt = NoiseTunnel(saliency)
            attributions = nt.attribute(
                input, nt_type=nt_type, n_samples=10, stdevs=0.0002, target=target
            )
        self.assertEqual(input.shape, attributions.shape)<|MERGE_RESOLUTION|>--- conflicted
+++ resolved
@@ -58,23 +58,12 @@
         self._saliency_classification_assert(nt_type="smoothgrad")
 
     def test_saliency_classification_vargrad(self):
-<<<<<<< HEAD
-        self._saliency_classification_helper(nt_type="vargrad")
-
-    def _saliency_base_helper(self, nt_type="vanilla"):
-        input = torch.tensor([1.0, 2.0, 3.0, 0.0, -1.0, 7.0])
-        # manually percomputed gradients
-        grads = torch.tensor([-0.0, -0.0, -0.0, 1.0, 1.0, -0.0])
-        model = BasicModel()
-        saliency = Saliency(model.forward)
-=======
         self._saliency_classification_assert(nt_type="vargrad")
 
     def _saliency_base_assert(
         self, model, inputs, expected, additional_forward_args=None, nt_type="vanilla"
     ):
         saliency = Saliency(model)
->>>>>>> 0f322790
         if nt_type == "vanilla":
             attributions = saliency.attribute(
                 inputs, additional_forward_args=additional_forward_args
